from setuptools import setup, find_packages

setup(
        name='needle-shape-sensing',
<<<<<<< HEAD
        version='0.7.1',
=======
        version='0.7.2',
>>>>>>> 7946eab6
        author='Dimitri Lezcano',
        author_email='dlezcan1@jhu.edu',
        packages=find_packages(),
        url='http://pypi.python.org/pypi/needle-shape-sensing/',
        license='LICENSE.txt',
        description='Needle Shape Sensing library',
        long_description=open( 'README.md' ).read(),
        install_requires=[
                'numpy',
                'scipy',
                'spatialmath-python',
                'sympy',
                'numba',
                'tensorflow',
                'torch',
                'torchvision',
                'torchaudio',
                'needle-shape-sensing'
                ],
        classifiers=[
                'Operating System :: OS Independent',
                'License :: OSI Approved :: MIT License'
                ]
        )<|MERGE_RESOLUTION|>--- conflicted
+++ resolved
@@ -2,11 +2,7 @@
 
 setup(
         name='needle-shape-sensing',
-<<<<<<< HEAD
-        version='0.7.1',
-=======
         version='0.7.2',
->>>>>>> 7946eab6
         author='Dimitri Lezcano',
         author_email='dlezcan1@jhu.edu',
         packages=find_packages(),
